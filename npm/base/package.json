{
  "name": "twgl-base.js",
<<<<<<< HEAD
  "version": "1.7.2",
=======
  "version": "2.1.0",
>>>>>>> c1f8c837
  "description": "A Tiny WebGL helper library",
  "main": "dist/2.x/twgl.js",
  "scripts": {},
  "repository": {
    "type": "git",
    "url": "https://github.com/greggman/twgl.js.git"
  },
  "keywords": [
    "WebGL",
    "twgl"
  ],
  "author": "Greggman",
  "license": "MIT",
  "bugs": {
    "url": "https://github.com/greggman/twgl.js/issues"
  },
  "homepage": "https://github.com/greggman/twgl.js",
  "files": [
    "dist/2.x/twgl.js"
  ],
  "devDependencies": {},
  "dependencies": {}
}<|MERGE_RESOLUTION|>--- conflicted
+++ resolved
@@ -1,10 +1,6 @@
 {
   "name": "twgl-base.js",
-<<<<<<< HEAD
-  "version": "1.7.2",
-=======
   "version": "2.1.0",
->>>>>>> c1f8c837
   "description": "A Tiny WebGL helper library",
   "main": "dist/2.x/twgl.js",
   "scripts": {},
